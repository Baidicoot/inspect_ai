// @ts-check
import { html } from "htm/preact";

/**
 * Converts an array or a single value to a comma-separated string.
 *
 * @param {(string|string[])} val - The value to be converted. Can be a string or an array of strings.
 * @returns {string} - A comma-separated string.
 */
export const arrayToString = (val) => {
  val = Array.isArray(val) ? val : [val];
  return val.join(", ");
};

/**
<<<<<<< HEAD
 * Shortens a completion string based on predefined patterns.
 *
 * @param {string} completion - The completion string to be shortened.
 * @returns {string} - The shortened string or the original completion if no patterns match.
 */
export const shortenCompletion = (completion) => {
  if (!completion) {
    return completion;
  }

  let shortened = undefined;
  for (const shortenPattern of shorteners) {
    const shortMatch = completion.match(shortenPattern);
    if (shortMatch && shortMatch[1]) {
      shortened = shortMatch[1];
      break;
    }
  }
  return shortened || completion;
};

/**
 * Gets a string for a sample input.
 *
 * @param {(string|Array.<import("../types/log").ChatMessageUser | import("../types/log").ChatMessageSystem | import("../types/log").ChatMessageAssistant | import("../types/log").ChatMessageTool>)} input - The input to process. Can be a string or an array of objects containing a content string.
 * @returns {(string | string[])} - The processed string or an array of strings.
 */
=======
 * Gets a string for a sample input.
 *
 * @param {(string|Array.<import("../types/log").ChatMessageUser | import("../types/log").ChatMessageSystem | import("../types/log").ChatMessageAssistant | import("../types/log").ChatMessageTool>)} input - The input to process. Can be a string or an array of objects containing a content string.
 * @returns {(string | string[])} - The processed string or an array of strings.
 */
>>>>>>> 601e1d70
export const inputString = (input) => {
  if (typeof input === "string") {
    return input;
  } else {
    return input.map((inp) => {
      if (typeof inp === "string") {
        return inp;
      } else {
        const content = inp.content;
        if (typeof content === "string") {
          return content;
        } else {
          const result = content.map((con) => {
            if (con.type === "text") {
              return con.text;
            } else {
              return "";
            }
          });
          return result.join("\n");
        }
      }
    });
  }
};

/**
 * Formats dataset information into a string.
 *
 * @param {string} name - The name of the dataset.
 * @param {number} samples - The total number of samples in the dataset.
 * @param {number} epochs - The number of epochs.
 * @returns {string} - A formatted string describing the dataset.
 */
export const formatDataset = (name, samples, epochs) => {
  const perEpochSamples = epochs > 0 ? samples / epochs : samples;
  return `${name ? "— " : ""}${perEpochSamples + " "}${epochs > 1 ? `x ${epochs} ` : ""}${samples === 1 ? "sample" : "samples"}`;
};

/**
 * Extracts and trims the user prompt from a sample input.
 *
 * @param {import("../types/log").EvalSample} sample - The sample containing input data.
 * @returns {(string | Array<string|import("preact").JSX.Element>)} - The trimmed user prompt or an array of contents if the input is an array.
 */
export const userPromptForSample = (sample) => {
  if (sample) {
    if (typeof sample.input == "string") {
      return sample.input.trim();
    } else if (Array.isArray(sample.input)) {
      const userPrompt = sample.input.find((message) => message.role == "user");
      if (userPrompt) {
        const contents = userPrompt.content;
        if (Array.isArray(contents)) {
          const results = [];
          for (const content of contents) {
            if (content.type === "text") {
              results.push(content.text);
            } else {
              results.push(
                html`<img
                  src="${content.image}"
                  style=${{
                    maxWidth: "400px",
                    border: "solid var(--bs-border-color) 1px",
                  }}
                />`,
              );
            }
          }
          return results;
        } else {
          return contents.trim();
        }
      }
    }
  }
  return "";
};

/**
 * Formats a score with specific HTML based on its value.
 *
 * @param {string} score - The score to format.
 * @returns {import("preact").JSX.Element|string} The formatted score as an HTML template or the original score if not "C" or "I".
 */
export const formatScore = (score) => {
  // Circle with single letter
  if (score === "C") {
    return html`<span class="circle-border score-green">C</span>`;
  } else if (score === "I") {
    return html`<span class="circle-border score-red">I</span>`;
  } else {
    return score;
  }
};

/**
 * Formats a duration given in seconds into a human-readable string.
 *
 * @param {number} seconds - The duration in seconds.
 * @returns {string} - The formatted time string.
 */
export const formatTime = (seconds) => {
  if (seconds < 60) {
    return `${seconds} sec`;
  } else if (seconds < 60 * 60) {
    return `${Math.floor(seconds / 60)} min ${seconds % 60} sec`;
  } else {
    return `${Math.floor(seconds / (60 * 60 * 24))} days ${Math.floor(
      seconds / 60,
    )} min ${seconds % 60} sec`;
  }
};

/**
 * Formats a number to a string with specific decimal places for prettiness.
 *
 * @param {number} num - The number to format.
 * @returns {string} - The formatted number as a string.
 */
export function formatPrettyDecimal(num) {
  const numDecimalPlaces = num.toString().includes(".")
    ? num.toString().split(".")[1].length
    : 0;

  if (numDecimalPlaces === 0) {
    return num.toFixed(1);
  } else if (numDecimalPlaces > 3) {
    return num.toFixed(3);
  } else {
    return num.toString();
  }
}

/**
 * Formats a number to a string without trailing zeroes after the decimal point.
 *
 * @param {number} num - The number to format.
 * @returns {string|number} - The formatted number as a string, or the original input if it's not a number.
 */
export function formatDecimalNoTrailingZeroes(num) {
  // This isn't a number, continue
  if (typeof num !== "number") {
    return num;
  }

  if (num.toString().includes(".")) {
    const decimal = num.toString().split(".")[1];
    const trimmed = decimal.replace(/\.?0+$/, "");
    return num.toFixed(trimmed.length);
  } else {
    return num.toFixed(0);
  }
}

/**
 * Converts a string to title case.
 *
 * @param {string} str - The string to convert.
 * @returns {string} - The string in title case.
 */
export function toTitleCase(str) {
  return str
    .split(" ")
    .map((w) => w[0].toUpperCase() + w.substr(1).toLowerCase())
    .join(" ");
}

/**
 * Formats a number to a string without trailing zeroes after the decimal point.
 *
 * @param {number} num - The number to format.
 * @returns {string|number} - The formatted number as a string, or the original input if it's not a number.
 */
export function formatNoDecimal(num) {
  // This isn't a number, continue
  if (typeof num !== "number") {
    return num;
  }

  // Round to a whole number
  const rounded = Math.round(num);
  return rounded.toFixed(0);
}

/**
 * Formats a number to a string without trailing zeroes after the decimal point.
 *
 * @param {number} num - The number to format.
 * @returns {string} - The formatted number as a string
 */
export function formatNumber(num) {
  return num.toLocaleString(navigator.language, {
    minimumFractionDigits: 0,
    maximumFractionDigits: 5,
  });
}<|MERGE_RESOLUTION|>--- conflicted
+++ resolved
@@ -13,41 +13,11 @@
 };
 
 /**
-<<<<<<< HEAD
- * Shortens a completion string based on predefined patterns.
- *
- * @param {string} completion - The completion string to be shortened.
- * @returns {string} - The shortened string or the original completion if no patterns match.
- */
-export const shortenCompletion = (completion) => {
-  if (!completion) {
-    return completion;
-  }
-
-  let shortened = undefined;
-  for (const shortenPattern of shorteners) {
-    const shortMatch = completion.match(shortenPattern);
-    if (shortMatch && shortMatch[1]) {
-      shortened = shortMatch[1];
-      break;
-    }
-  }
-  return shortened || completion;
-};
-
-/**
  * Gets a string for a sample input.
  *
  * @param {(string|Array.<import("../types/log").ChatMessageUser | import("../types/log").ChatMessageSystem | import("../types/log").ChatMessageAssistant | import("../types/log").ChatMessageTool>)} input - The input to process. Can be a string or an array of objects containing a content string.
  * @returns {(string | string[])} - The processed string or an array of strings.
  */
-=======
- * Gets a string for a sample input.
- *
- * @param {(string|Array.<import("../types/log").ChatMessageUser | import("../types/log").ChatMessageSystem | import("../types/log").ChatMessageAssistant | import("../types/log").ChatMessageTool>)} input - The input to process. Can be a string or an array of objects containing a content string.
- * @returns {(string | string[])} - The processed string or an array of strings.
- */
->>>>>>> 601e1d70
 export const inputString = (input) => {
   if (typeof input === "string") {
     return input;
