[build-system]
requires = ["setuptools>=64", "setuptools_scm[toml]>=8"]
build-backend = "setuptools.build_meta"

[tool.setuptools.dynamic]
dependencies = { file = ["requirements.txt"] }

[tool.setuptools_scm]

[tool.ruff]
extend-exclude = ["docs"]
src = ["src"]

[tool.ruff.lint]
select = [
    "E",      # pycodestyle errors
    "W",      # pycodestyle warnings
    "F",      # flake8
    "D",      # pydocstyle
    "I",      # isort
    "SIM101", # duplicate isinstance
    "UP038",  # non-pep604-isinstance
    # "RET", # flake8-return
    # "RUF", # ruff rules
]
ignore = ["E203", "E501", "D10", "D212", "D415"]

[tool.ruff.lint.pydocstyle]
convention = "google"

[tool.pytest.ini_options]
minversion = "7.0"
addopts = "-rA --doctest-modules --color=yes"
testpaths = ["tests"]
doctest_optionflags = ["NORMALIZE_WHITESPACE", "IGNORE_EXCEPTION_DETAIL"]
norecursedirs = [
    "tests/test_helpers",
    "tests/test_package",
    "tests/test_task_list",
]
asyncio_mode = "auto"
log_level = "warning"

[tool.mypy]
exclude = "examples/agents/"
warn_unused_ignores = true
no_implicit_reexport = true
strict_equality = true
warn_redundant_casts = true
warn_unused_configs = true
# This mypy_path config is a bit odd, it's included to get mypy to resolve
# imports correctly in test files. For example, imports such as
# `from test_helpers.utils import ...` fail mypy without this configuration,
# despite actually working when running tests.
#
# Revisit this if it interferes with mypy running on `src`  due to name
# conflicts, but that will hopefully be unlikely.
mypy_path = "tests"

[[tool.mypy.overrides]]
module = "inspect_ai.*"
warn_return_any = true
disallow_untyped_defs = true
disallow_any_generics = true
disallow_subclassing_any = true
disallow_untyped_calls = true
disallow_incomplete_defs = true
check_untyped_defs = true
disallow_untyped_decorators = true
extra_checks = true
disable_error_code = "unused-ignore"

[project]
name = "inspect_ai"
description = "Framework for large language model evaluations"
authors = [{ name = "UK AI Safety Institute" }]
readme = "README.md"
requires-python = ">=3.10"
license = { text = "MIT License" }
dynamic = ["version", "dependencies"]
classifiers = [
    "Development Status :: 4 - Beta",
    "Environment :: Console",
    "Intended Audience :: Science/Research",
    "Intended Audience :: Developers",
    "License :: OSI Approved :: MIT License",
    "Natural Language :: English",
    "Programming Language :: Python :: 3",
    "Topic :: Scientific/Engineering :: Artificial Intelligence",
    "Typing :: Typed",
    "Operating System :: OS Independent",
]

[project.urls]
Documentation = "https://inspect.ai-safety-institute.org.uk/"
"Source Code" = "https://github.com/UKGovernmentBEIS/inspect_ai"
"Issue Tracker" = "https://github.com/UKGovernmentBEIS/inspect_ai/issues"

[project.scripts]
inspect = "inspect_ai._cli.main:main"

[project.optional-dependencies]
dev = [
    "anthropic", 
    "boto3", 
    "google-cloud-aiplatform",
    "google-generativeai", 
    "groq", 
    "ipython",
    "mistralai",
    "moto[server]",
    "mypy",
    "nbformat",
    "openai",
    "pre-commit",
    "pytest",
    "pytest-asyncio",
    "pytest-cov",
    "pytest-dotenv",
    "pytest-xdist",
<<<<<<< HEAD
    "ruff==0.6.3", # match version specified in .pre-commit-config.yaml
=======
    "ruff==0.6.4", # match version specified in .pre-commit-config.yaml
>>>>>>> 601e1d70
    "types-PyYAML",
    "types-aiofiles",
    "types-beautifulsoup4",
    "types-boto3",
    "types-botocore",
    "types-jsonpatch",
    "types-jsonschema",
    "types-protobuf",
    "types-psutil",
    "types-python-dateutil"
]
doc = ["quarto-cli", "jupyter"]
dist = ["twine", "build"]<|MERGE_RESOLUTION|>--- conflicted
+++ resolved
@@ -118,11 +118,7 @@
     "pytest-cov",
     "pytest-dotenv",
     "pytest-xdist",
-<<<<<<< HEAD
-    "ruff==0.6.3", # match version specified in .pre-commit-config.yaml
-=======
     "ruff==0.6.4", # match version specified in .pre-commit-config.yaml
->>>>>>> 601e1d70
     "types-PyYAML",
     "types-aiofiles",
     "types-beautifulsoup4",
